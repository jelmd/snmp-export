modules:
  # Default IF-MIB interfaces table with ifIndex.
  if_mib:
    walk: [sysUpTime, interfaces, ifXTable]
    lookups:
      - source_indexes: [ifIndex]
        lookup: ifAlias
      - source_indexes: [ifIndex]
        lookup: ifDescr
      - source_indexes: [ifIndex]
        # Use OID to avoid conflict with Netscaler NS-ROOT-MIB.
        lookup: 1.3.6.1.2.1.31.1.1.1.1 # ifName
    overrides:
      ifAlias:
        ignore: true # Lookup metric
      ifDescr:
        ignore: true # Lookup metric
      ifName:
        ignore: true # Lookup metric
      ifType:
        type: EnumAsInfo

# Cisco Wireless LAN Controller
  cisco_wlc:
    walk:
      - interfaces
      - ifXTable
      - 1.3.6.1.4.1.14179.2.1.1.1.38   # bsnDot11EssNumberofMobileStations
      - 1.3.6.1.4.1.14179.2.2.2.1.2    # bsnAPIfType
      - 1.3.6.1.4.1.14179.2.2.2.1.4    # bsnAPIfPhyChannelNumber
      - 1.3.6.1.4.1.14179.2.2.2.1.15   # bsnApIfNoOfUsers
      - 1.3.6.1.4.1.14179.2.2.6.1      # bsnAPIfDot11CountersTable
      - 1.3.6.1.4.1.14179.2.2.13.1.3   # bsnAPIfLoadChannelUtilization
      - 1.3.6.1.4.1.14179.2.2.15.1.21  # bsnAPIfDBNoisePower
    lookups:
      - source_indexes: [bsnDot11EssIndex]
        lookup: bsnDot11EssSsid
        drop_source_indexes: true
      - source_indexes: [bsnAPDot3MacAddress]
        lookup: bsnAPName
        drop_source_indexes: true
    overrides:
      ifType:
        type: EnumAsInfo

# APC/Schneider UPS Network Management Cards
#
# Note: older management cards only support SNMP v1 (AP9606 and
# AP9607, possibly others). Older versions of the firmware may only
# support v1 as well. If you only have newer cards you can switch to
# version v2c or v3.
#
# The management cards have relatively slow processors so don't poll
# very often and give a generous timeout to prevent spurious
# errors. Alternatively you can eliminate the interface polling (OIDs
# beginning with 1.3.6.1.2.1) to reduce the time taken for polling.
#
# MIB: https://download.schneider-electric.com/files?p_File_Name=powernet426.mib
# Guide: http://www.apc.com/salestools/ASTE-6Z5QEY/ASTE-6Z5QEY_R0_EN.pdf
# Download site: http://www.apc.com/us/en/tools/download/index.cfm
  apcups:
    version: 1
    walk:
      - sysUpTime
      - interfaces
      - 1.3.6.1.4.1.318.1.1.1.2       # upsBattery
      - 1.3.6.1.4.1.318.1.1.1.3       # upsInput
      - 1.3.6.1.4.1.318.1.1.1.4       # upsOutput
      - 1.3.6.1.4.1.318.1.1.1.7.2     # upsAdvTest
      - 1.3.6.1.4.1.318.1.1.1.8.1     # upsCommStatus
      - 1.3.6.1.4.1.318.1.1.1.12      # upsOutletGroups
      - 1.3.6.1.4.1.318.1.1.10.2.3.2  # iemStatusProbesTable
      - 1.3.6.1.4.1.318.1.1.26.8.3    # rPDU2BankStatusTable
    lookups:
      - source_indexes: [upsOutletGroupStatusIndex]
        lookup: upsOutletGroupStatusName
        drop_source_indexes: true
      - source_indexes: [iemStatusProbeIndex]
        lookup: iemStatusProbeName
        drop_source_indexes: true
    overrides:
      ifType:
        type: EnumAsInfo
      rPDU2BankStatusLoadState:
        type: EnumAsStateSet
      upsAdvBatteryCondition:
        type: EnumAsStateSet
      upsAdvBatteryChargingCurrentRestricted:
        type: EnumAsStateSet
      upsAdvBatteryChargerStatus:
        type: EnumAsStateSet

# ServerTech Sentry 3 MIB
#
# Used by ServerTech PDUs
#
# ftp://ftp.servertech.com/Pub/SNMP/sentry3/Sentry3OIDTree.txt
# ftp://ftp.servertech.com/Pub/SNMP/sentry3/Sentry3.mib
  servertech_sentry3:
    walk:
      - sysUpTime
      - 1.3.6.1.4.1.1718.3.2.2  # infeedTable
      - 1.3.6.1.4.1.1718.3.2.3  # outletTable
    overrides:
      infeedCapacityUsed:
        ignore: true  # Composite metric: infeedLoadValue / infeedCapacity * 100
      infeedVACapacityUsed:
        ignore: true  # Composite metric: infeedApparentPower / infeedVACapacity * 100

# Palo Alto Firewalls
#
# Palo Alto MIBs can be found here:
# https://www.paloaltonetworks.com/documentation/misc/snmp-mibs.html
#
# PanOS 7.0 enterprise MIBs:
# https://www.paloaltonetworks.com/content/dam/pan/en_US/assets/zip/technical-documentation/snmp-mib-modules/PAN-MIB-MODULES-7.0.zip
#
# Tested on a Palo Alto Networks PA-3020 series firewall
#
  paloalto_fw:
    walk:
      - sysUpTime
      - interfaces
      - hrDevice
      - hrSystem
      - hrStorage
      - 1.3.6.1.4.1.25461.2.1.2.1 # panSys
      - 1.3.6.1.4.1.25461.2.1.2.3 # panSession
      - 1.3.6.1.4.1.25461.2.1.2.5 # panGlobalProtect

# Arista Networks
#
# Arista Networks MIBs can be found here: https://www.arista.com/en/support/product-documentation/arista-snmp-mibs
#
# https://www.arista.com/assets/data/docs/MIBS/ARISTA-ENTITY-SENSOR-MIB.txt
# https://www.arista.com/assets/data/docs/MIBS/ARISTA-SW-IP-FORWARDING-MIB.txt
#
# Tested on Arista DCS-7010T-48 switch
#
  arista_sw:
    walk:
      - sysUpTime
      - interfaces
      - ifXTable
      - 1.3.6.1.2.1.25.3.3.1.2 # hrProcessorLoad
      - 1.3.6.1.2.1.25.2.3.1.6 # hrStorageUsed
      - 1.3.6.1.4.1.30065.3.1.1 # aristaSwFwdIp
    overrides:
      ifType:
        type: EnumAsInfo

# Synology
#
# Synology MIBs can be found here:
#   http://www.synology.com/support/snmp_mib.php
#   http://dedl.synology.com/download/Document/MIBGuide/Synology_MIB_File.zip
#
# Tested on RS2414rp+ NAS
#
  synology:
    walk:
      - interfaces
      - sysUpTime
      - ifXTable
      - laNames
      - laLoadInt
      - ssCpuUser
      - ssCpuSystem
      - ssCpuIdle
      - memory
      - hrStorage
      - 1.3.6.1.4.1.6574.1       # synoSystem
      - 1.3.6.1.4.1.6574.2       # synoDisk
      - 1.3.6.1.4.1.6574.3       # synoRaid
      - 1.3.6.1.4.1.6574.4       # synoUPS
      - 1.3.6.1.4.1.6574.5       # synologyDiskSMART
      - 1.3.6.1.4.1.6574.6       # synologyService
      - 1.3.6.1.4.1.6574.101     # storageIO
      - 1.3.6.1.4.1.6574.102     # spaceIO
      - 1.3.6.1.4.1.6574.104     # synologyiSCSILUN
    lookups:
      - source_indexes: [spaceIOIndex]
        lookup: spaceIODevice
        drop_source_indexes: true
      - source_indexes: [storageIOIndex]
        lookup: storageIODevice
        drop_source_indexes: true
      - source_indexes: [serviceInfoIndex]
        lookup: serviceName
        drop_source_indexes: true
      - source_indexes: [ifIndex]
        # Use OID to avoid conflict with Netscaler NS-ROOT-MIB.
        lookup: 1.3.6.1.2.1.31.1.1.1.1 # ifName
        drop_source_indexes: true
      - source_indexes: [diskIndex]
        lookup: diskID
        drop_source_indexes: true
      - source_indexes: [raidIndex]
        lookup: raidName
        drop_source_indexes: true
      - source_indexes: [laIndex]
        lookup: laNames
        drop_source_indexes: true
      - source_indexes: [hrStorageIndex]
        lookup: hrStorageDescr
        drop_source_indexes: true
    overrides:
      ifType:
        type: EnumAsInfo

# DD-WRT
#
# The list of SNMP OIDs to care about for DD-WRT can be found here: https://www.dd-wrt.com/wiki/index.php/SNMP#Known_OID.C2.B4s_via_SNMP
#
# Tested on  DD-WRT v3.0-r31825 (04/06/17) with an ASUS RT-AC66U
#
  ddwrt:
    walk:
      - sysUpTime
      - interfaces
      - ifXTable
      - 1.3.6.1.2.1.25.2 # hrStorage
      - 1.3.6.1.4.1.2021.4 # memory
      - 1.3.6.1.4.1.2021.10.1.1 # laIndex
      - 1.3.6.1.4.1.2021.10.1.2 # laNames
      - 1.3.6.1.4.1.2021.10.1.5 # laLoadInt
      - 1.3.6.1.4.1.2021.11 # systemStats
    lookups:
    - source_indexes: [ifIndex]
      lookup: ifDescr
      drop_source_indexes: true
    - source_indexes: [laIndex]
      lookup: laNames
      drop_source_indexes: true
    overrides:
      ifType:
        type: EnumAsInfo

# Ubiquiti / AirMAX
#
# https://dl.ubnt.com/firmwares/airos-ubnt-mib/ubnt-mib.zip
#
  ubiquiti_airmax:
    version: 1
    walk:
      - sysUpTime
      - interfaces
      - ifXTable
      - 1.3.6.1.4.1.41112.1.4 # ubntAirMAX
    overrides:
      ifType:
        type: EnumAsInfo

# Ubiquiti / UniFi
#
# http://dl.ubnt-ut.com/snmp/UBNT-MIB
# http://dl.ubnt-ut.com/snmp/UBNT-UniFi-MIB
#
  ubiquiti_unifi:
    walk:
      - sysUpTime
      - interfaces
      - ifXTable
      - 1.3.6.1.4.1.41112.1.6 # ubntUniFi
    overrides:
      ifType:
        type: EnumAsInfo

# keepalived
#
# https://github.com/acassen/keepalived/blob/master/doc/KEEPALIVED-MIB.txt
  keepalived:
    walk:
      - vrrpInstanceTable # Table of VRRP instances.
      - vrrpSyncGroupTable # Table of sync groups.
      - virtualServerGroupTable # Table of virtual server groups.
      - virtualServerTable # Table of virtual servers.
      - realServerTable # Table of real servers. This includes regular real servers and sorry servers.
    overrides:
      vrrpSyncGroupScriptMaster:
        ignore: true # Non-metric display string.
      vrrpSyncGroupScriptBackup:
        ignore: true # Non-metric display string.
      vrrpSyncGroupScriptFault:
        ignore: true # Non-metric display string.
      vrrpSyncGroupScript:
        ignore: true # Non-metric display string.
      vrrpSyncGroupScriptStop:
        ignore: true # Non-metric display string.
      vrrpInstanceLvsSyncDaemon:
        ignore: true # Deprecated.
      vrrpInstanceLvsSyncInterface:
        ignore: true # Deprecated.
      vrrpInstanceScriptMaster:
        ignore: true # Non-metric display string.
      vrrpInstanceScriptBackup:
        ignore: true # Non-metric display string.
      vrrpInstanceScriptFault:
        ignore: true # Non-metric display string.
      vrrpInstanceScriptStop:
        ignore: true # Non-metric display string.
      vrrpInstanceScript:
        ignore: true # Non-metric display string.
      vrrpInstanceScriptMstrRxLowerPri:
        ignore: true # Non-metric display string.

# Printer: RFC 3805
#
# https://tools.ietf.org/html/rfc3805
# https://www.iana.org/assignments/ianaprinter-mib/ianaprinter-mib.xhtml
  printer_mib:
    walk:
      - sysUpTime
      - hrPrinterStatus
      - prtGeneralReset
      - prtConsoleDisable
      - prtGeneralPrinterName
      - prtGeneralSerialNumber
      - prtAlertCriticalEvents
      - prtAlertAllEvents
      - prtCoverStatus
      - prtMarkerSuppliesDescription
      - prtMarkerSuppliesLevel
      - prtMarkerSuppliesMaxCapacity
      - prtMarkerSuppliesType
    lookups:
      - source_indexes: [hrDeviceIndex, prtMarkerSuppliesIndex]
        lookup: prtMarkerSuppliesType
    overrides:
      hrPrinterStatus:
        type: EnumAsStateSet
      prtGeneralReset:
        type: EnumAsStateSet
      prtConsoleDisable:
        type: EnumAsStateSet
      prtGeneralPrinterName:
        type: DisplayString
      prtGeneralSerialNumber:
        type: DisplayString
      prtCoverStatus:
        type: EnumAsStateSet
<<<<<<< HEAD

# NEC IX Router
#
# https://jpn.nec.com/univerge/ix/Manual/MIB/PICO-SMI-MIB.txt
# https://jpn.nec.com/univerge/ix/Manual/MIB/PICO-SMI-ID-MIB.txt
# https://jpn.nec.com/univerge/ix/Manual/MIB/PICO-IPSEC-FLOW-MONITOR-MIB.txt
  nec_ix:
    walk:
      - picoSystem
      - picoIpSecFlowMonitorMIB
      - picoExtIfMIB
      - picoNetworkMonitorMIB
      - picoIsdnMIB
      - picoNgnMIB
      - picoMobileMIB
      - picoIPv4MIB
      - picoIPv6MIB
=======
      prtMarkerSuppliesDescription:
        type: DisplayString
>>>>>>> 9c0af582
<|MERGE_RESOLUTION|>--- conflicted
+++ resolved
@@ -339,7 +339,8 @@
         type: DisplayString
       prtCoverStatus:
         type: EnumAsStateSet
-<<<<<<< HEAD
+      prtMarkerSuppliesDescription:
+        type: DisplayString
 
 # NEC IX Router
 #
@@ -356,8 +357,4 @@
       - picoNgnMIB
       - picoMobileMIB
       - picoIPv4MIB
-      - picoIPv6MIB
-=======
-      prtMarkerSuppliesDescription:
-        type: DisplayString
->>>>>>> 9c0af582
+      - picoIPv6MIB